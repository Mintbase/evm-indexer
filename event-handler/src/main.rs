--- conflicted
+++ resolved
@@ -30,22 +30,10 @@
         args.source_url.as_str(),
         args.store_url.as_str(),
         args.node_url.as_str(),
-<<<<<<< HEAD
-        HandlerConfig {
-            chain_data_source: args.chain_source,
-            page_size: args.page_size,
-            fetch_node_data: !args.skip_node_fetching,
-            db_schema: args.db_schema,
-            uri_retry_blocks: args.uri_retry_blocks,
-            batch_delay: args.node_batch_delay,
-        },
+        config
         Some(PubSubClient::from_env().await?),
     )?;
-=======
-        config,
-    )
-    .expect("error constructing EventProcessor");
->>>>>>> 42761d1b
+
     let start_from = handler.store.get_processed_block() + 1;
     tracing::info!("beginning event processor from {start_from}");
     handler.run(start_from).await
