--- conflicted
+++ resolved
@@ -148,22 +148,13 @@
 #[cfg(test)]
 mod tests {
     use crate::{
-<<<<<<< HEAD
         models::{Nft, TokenContract, Transaction},
-=======
-        models::{Nft, TokenContract},
->>>>>>> 28157ba9
         receipts::TxDetails,
         schema::{approval_for_all, contract_abis, nfts, token_contracts, transactions},
         store::{DataStore, NftId},
     };
-<<<<<<< HEAD
     use diesel::{QueryDsl, RunQueryDsl};
     use ethers::types::{H160, H256};
-=======
-    use diesel::RunQueryDsl;
-    use ethers::types::H256;
->>>>>>> 28157ba9
     use event_retriever::db_reader::models::EventBase;
     use shared::eth::{Address, U256};
 
