--- conflicted
+++ resolved
@@ -31,13 +31,8 @@
                   key: DB_HOST_PORT
 
       containers:
-<<<<<<< HEAD
-      - name: {{ .ProjectName }}-event-processor
-        image: {{ .ContainerRepo }}/{{ .ProjectName }}:{{ .ImageTag }}
-=======
       - name: {{ .ProjectName }}
         image: {{ .ContainerRepo }}/mintbase/{{ .ProjectName }}:{{ .ImageTag }}
->>>>>>> 67a8739b
         imagePullPolicy: Always
         args: ["event-handler"]
         env:
@@ -67,8 +62,8 @@
                 name: indexer-secrets
                 key: STORE_URL
 
-      - name: { { .ProjectName } }-pubsub
-        image: { { .ContainerRepo } }/{{ .ProjectName }}:{{ .ImageTag }}
+      - name: {{ .ProjectName }}-pubsub
+        image: {{ .ContainerRepo }}/mintbase/{{ .ProjectName }}:{{ .ImageTag }}
         imagePullPolicy: Always
         args: [ "metadata-retriever" ]
         env:
