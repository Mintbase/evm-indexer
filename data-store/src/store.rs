--- conflicted
+++ resolved
@@ -186,15 +186,9 @@
         .expect("contract_abi batch update");
     }
 
-<<<<<<< HEAD
-    pub fn mass_update(&mut self, updates: UpdateCache) {
-        let mut conn = self.get_connection();
-        let UpdateCache {
-=======
     pub fn mass_update(
         &mut self,
         UpdateCache {
->>>>>>> a7efb126
             nfts,
             multi_tokens,
             multi_token_owners,
@@ -202,13 +196,9 @@
             contracts,
             blocks,
             transactions,
-<<<<<<< HEAD
-        } = updates;
-=======
         }: UpdateCache,
     ) {
         let mut conn = self.get_connection();
->>>>>>> a7efb126
         conn.transaction::<_, diesel::result::Error, _>(|conn| {
             // Write transactions
             if !transactions.is_empty() {
