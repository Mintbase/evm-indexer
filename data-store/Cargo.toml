--- conflicted
+++ resolved
@@ -21,9 +21,6 @@
 serde_json = "1.0.107"
 tokio = { version = "1.33.0", features = ["macros"] }
 serde = { version = "1.0.193", features = ["derive"] }
-<<<<<<< HEAD
 utoipa = "4.1.0"
 keccak-hash = "0.10.0"
-=======
-md5 = { version = "0.7.0", features = [] }
->>>>>>> 07f59ec1
+md5 = { version = "0.7.0", features = [] }